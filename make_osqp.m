--- conflicted
+++ resolved
@@ -229,11 +229,7 @@
     for j = 1:length(hdirs)
         hfiles = dir(fullfile(hdirs{j},'*.h'));
         for i = 1 : length(hfiles)
-<<<<<<< HEAD
-            if ~any(strcmp(hfiles(i).name, {'osqp_configure.h','cs.h', 'ctrlc.h', 'lin_sys.h', 'polish.h', 'qdldl.h'}))
-=======
             if ~any(strcmp(hfiles(i).name, {'osqp_configure.h','cs.h', 'ctrlc.h', 'lin_sys.h', 'polish.h'}))
->>>>>>> 96d085ea
                 copyfile(fullfile(hdirs{j}, hfiles(i).name), ...
                     fullfile(cg_include_dir, hfiles(i).name));
             end
