--- conflicted
+++ resolved
@@ -127,25 +127,21 @@
                 testCase.solver.constant('OSQP_MAX_ITER_REACHED'), 'AbsTol',testCase.tol)
 
         end
-<<<<<<< HEAD
         
         function test_update_early_termination(testCase)
             % Update max_iter
             opts = testCase.solver.current_settings();
             opts.early_terminate = 0;
             testCase.solver.update_settings(opts);
-            
+
             % Solve again
             results = testCase.solver.solve();
-            
+
             % Check if they are close
             testCase.verifyEqual(results.info.iter, testCase.options.max_iter, 'AbsTol',testCase.tol)
-            
+
         end
-        
-=======
 
->>>>>>> cb6e95e1
     end
 
 end